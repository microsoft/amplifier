[project]
name = "workspace"
version = "0.1.0"
description = "Workspace project"
requires-python = ">=3.11"
dependencies = [
    "aiohttp>=3.12.15",
<<<<<<< HEAD
    "anthropic>=0.69.0",
=======
    "beautifulsoup4>=4.14.2",
>>>>>>> 66fe5cf8
    "claude-code-sdk>=0.0.20",
    "click>=8.2.1",
    "httpx>=0.28.1",
    "langchain>=0.2.1",
    "langchain-openai>=0.3.28",
    "markdownify>=1.2.0",
    "networkx>=3.5",
    "openai>=1.108.1",
    "pydantic>=2.11.7",
    "pydantic-ai>=1.0.10",
    "pydantic-settings>=2.10.1",
    "pydot>=4.0.1",
    "python-dotenv>=1.1.1",
    "pyvis>=0.3.2",
    "pyyaml>=6.0.2",
    "rapidfuzz>=3.13.0",
    "requests>=2.32.4",
    "tiktoken>=0.11.0",
    "tqdm>=4.67.1",
    "yt-dlp>=2025.9.26",
]

[tool.uv.workspace]
# Add all projects in the workspace
members = []

[tool.uv.sources]
# Example: my-project = { workspace = true }

[dependency-groups]
dev = [
    "build>=1.2.2.post1",
    "debugpy>=1.8.14",
    "pyright>=1.1.406",
    "pytest>=8.3.5",
    "pytest-asyncio>=0.23.0",
    "pytest-cov>=6.1.1",
    "pytest-mock>=3.14.0",
    "ruff>=0.11.10",
    "twine>=6.1.0",
]

[tool.pyright]
venvPath = "."
venv = ".venv"
exclude = [
    "**/__pycache__",
    ".venv/**",
    "scenarios/*/.venv/**",
    "node_modules/**",
    ".git/**",
    ".ruff_cache/**",
    ".pytest_cache/**",
    "*.egg-info",
    "build/**",
    "dist/**",
    ".data/**",
    "ai_working/**",
]
typeCheckingMode = "basic"
reportMissingImports = false
pythonVersion = "3.11"<|MERGE_RESOLUTION|>--- conflicted
+++ resolved
@@ -5,11 +5,8 @@
 requires-python = ">=3.11"
 dependencies = [
     "aiohttp>=3.12.15",
-<<<<<<< HEAD
     "anthropic>=0.69.0",
-=======
     "beautifulsoup4>=4.14.2",
->>>>>>> 66fe5cf8
     "claude-code-sdk>=0.0.20",
     "click>=8.2.1",
     "httpx>=0.28.1",
