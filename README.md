# Amplifier: Bring AI Superpowers to Your Projects

> "I have more ideas than time to try them out" — The problem we're solving

> [!CAUTION]
> This project is a research demonstrator. It is in early development and may change significantly. Using permissive AI tools in your repository requires careful attention to security considerations and careful human supervision, and even then things can still go wrong. Use it with caution, and at your own risk.

## What Is Amplifier?

**Amplifier brings a complete AI development environment directly to YOUR projects — supercharging AI coding assistants with discovered patterns, specialized expertise, and powerful automation. Install it anywhere, configure it once, and watch your AI assistant become a force multiplier.**

Unlike traditional AI tools that work in isolation, Amplifier integrates seamlessly into your existing projects. It provides immediate access to proven patterns, specialized agents for different tasks, and workflows that actually work — all without leaving your codebase.

**Amplifier provides powerful tools and systems:**

- **20+ Specialized Agents**: Each expert in specific tasks (architecture, debugging, security, etc.)
- **Mode System**: Switch between different configurations optimized for your work style
- **Pre-loaded Context**: Proven patterns and philosophies built into the environment
- **Parallel Worktree System**: Build and test multiple solutions simultaneously
- **Knowledge Extraction System**: Transform your documentation into queryable, connected knowledge
- **Conversation Transcripts**: Never lose context - automatic export before compaction, instant restoration
- **Automation Tools**: Quality checks and patterns enforced automatically

## 🚀 Quick Start

### Prerequisites

Before starting, you'll need:

- **Python 3.11+** with **uv** - [Install uv](https://docs.astral.sh/uv/)
- **Node.js** - [Download Node.js](https://nodejs.org/)
- **Claude Code CLI** - [Install Claude Code](https://docs.anthropic.com/en/docs/claude-code)
- **Git** - [Download Git](https://git-scm.com/)

> **Platform Note**: Development and testing has primarily been done in Windows WSL2. macOS and Linux should work but have received less testing. Your mileage may vary.

### Installation


_These are temporary instructions for working with amplifier until we get it buttoned up a bit more and deployed as a package._

Install Amplifier directly in your project:

```bash
# Navigate to your project directory
cd /path/to/your/project

# Initialize Python environment (if not already done)
uv init && uv sync && source .venv/bin/activate

# Add Amplifier package
uv add amplifier

# Initialize Amplifier in your project
amplifier init

# Set your preferred mode (e.g., amplifier-dev, typescript-dev, etc.)
amplifier mode set amplifier-dev

# Start Claude with Amplifier enhancements
claude
```

That's it! Amplifier is now integrated into your project with all its capabilities available.

## 🎯 Core Concepts

### Modes: Tailored Development Environments

Modes are pre-configured sets of agents, hooks, commands, and context files optimized for different development styles:

```bash
# List available modes
amplifier mode list

# Set a mode for your project
amplifier mode set amplifier-dev    # Python development with testing focus
amplifier mode set typescript-dev  # TypeScript/Node.js development
amplifier mode set data-scientist  # Data analysis and ML workflows

# Unset the current mode
amplifier mode unset

# Create custom modes
# Note: Mode cloning/freezing commands are under development
# For now, manually copy and edit mode directories

# Currently, create modes by copying existing ones:
# cp -r .amplifier/directory/modes/amplifier-dev .amplifier/directory/modes/my-mode
```

Each mode provides:
- Specialized agent configurations
- Language-specific tools and commands
- Tailored context files and patterns
- Custom hooks and automations

### Configuration: Simple and Flexible

Amplifier uses `.amplifier/config.yaml` for all configuration:

```yaml
# Mode configuration
mode: amplifier-dev  # Your active mode

# Directory configuration
directory: git+microsoft/amplifier/directory  # Official directory source

# Path configuration
paths:
  # Centralized knowledge base - shared across all projects
  # Using cloud storage enables automatic backup!
  data_dir: ~/OneDrive/amplifier/data

  # Your source materials (documentation, specs, design docs)
  content_dirs:
    - .data/content
    - ~/OneDrive/amplifier/content
    - ~/Documents/project-specs

# Model configuration (optional - uses sensible defaults)
models:
  default: claude-sonnet-4-20250514
  fast: claude-3-5-haiku-20241022
```

**Why centralize data?**
- **Shared knowledge across projects** - Learn once, apply everywhere
- **Cross-device synchronization** - Work from any machine
- **Automatic cloud backup** - Never lose insights
- **Reusable patterns** - Apply to new codebases instantly

### Directory System: Modular and Extensible

The `.amplifier/directory/` contains all Amplifier resources:
- **agents/** - Specialized AI agents
- **commands/** - Custom Claude commands
- **context/** - AI context files
- **hooks/** - Automation triggers
- **modes/** - Amplifier mode definitions
- **tools/** - Python utilities

This modular structure allows easy customization and sharing of configurations.

#### Amplifier Directory Customization

**Customize any Amplifier resource without modifying the official directory:**

Amplifier supports a custom directory overlay at `.amplifier.local/directory/` that allows you to override or extend official resources:

```bash
# Freeze current official directory as starting point for customization
amplifier directory freeze

# Now customize files in .amplifier.local/directory/
# - Edit agents to adjust behavior
# - Modify commands to suit your workflow
# - Add custom tools and hooks
# - Extend context files with project-specific patterns

# Your customizations automatically override official versions
amplifier mode set amplifier-dev  # Uses your custom files when present
```

You don't need to freeze the official directory if you just want to override a few files here and there.

**How it works:**
- Files in `.amplifier.local/directory/` override files in `.amplifier/directory/`
- Missing custom files fall back to official versions
- `.amplifier.local/` is git-ignored by default
- Share customizations by version controlling `.amplifier.local/` separately
- Configure custom directory path in `.amplifier/config.yaml`:
  ```yaml
  custom_directory:
    enabled: true
    path: ".amplifier.local/directory"  # or any path you prefer
  ```

**Common customization scenarios:**
- **Project-specific agents**: Tailor agent behavior for your team's practices
- **Custom slash commands**: Add commands for your specific workflows
- **Modified context**: Include company coding standards or architecture patterns
- **Personal preferences**: Adjust any resource to match your style

**Managing directory files:**
```bash
# Fetch latest official directory
amplifier directory fetch

# Freeze official directory to custom overlay (skips existing files)
amplifier directory freeze

# Freeze with verbose output showing skipped files
amplifier directory freeze --verbose
```

## 📖 Key Features

### Specialized Agents

Instead of one generalist AI, you get 20+ specialists:

**Core Development**:
- `zen-architect` - Designs with ruthless simplicity
- `modular-builder` - Builds following modular principles
- `bug-hunter` - Systematic debugging
- `test-coverage` - Comprehensive testing
- `api-contract-designer` - Clean API design

**Analysis & Optimization**:
- `security-guardian` - Security analysis
- `performance-optimizer` - Performance profiling
- `database-architect` - Database design and optimization
- `integration-specialist` - External service integration

**Knowledge & Insights**:
- `insight-synthesizer` - Finds hidden connections
- `knowledge-archaeologist` - Traces idea evolution
- `concept-extractor` - Extracts knowledge from documents
- `ambiguity-guardian` - Preserves productive contradictions

**Meta & Support**:
- `subagent-architect` - Creates new specialized agents
- `post-task-cleanup` - Maintains codebase hygiene
- `content-researcher` - Researches from content collection

See available agents in `.amplifier/directory/agents/` directory after initialization

### Knowledge Base

**Why use this?** Stop losing insights. Every document, specification, design decision, and lesson learned becomes part of your permanent knowledge that Claude can instantly access.

> [!NOTE]
> Knowledge extraction is an evolving feature that continues to improve with each update.

1. **Add your content** (any text-based files: documentation, specs, notes, decisions)

2. **Build your knowledge base**:
   ```bash
   uv run python .amplifier/directory/tools/knowledge_update.py
   ```

3. **Query your accumulated wisdom**:
   ```bash
   uv run python .amplifier/directory/tools/knowledge_query.py "authentication patterns"
   uv run python .amplifier/directory/tools/knowledge_graph_viz.py  # See connections
   ```

### Conversation Transcripts

**Never lose context again.** Amplifier automatically exports your entire conversation before compaction, preserving all details. When Claude Code compacts to stay within limits, instantly restore the full history.

**Automatic Export**: PreCompact hook captures conversations before compaction:
- Saves complete transcript with all content types
- Timestamps and organizes in `.data/transcripts/`
- Works for both manual (`/compact`) and auto-compact events

**Easy Restoration**: Use `/transcripts` command in Claude Code:
```
/transcripts  # Restores entire conversation history
```

**CLI Commands**:
```bash
amplifier transcript list              # List available transcripts
amplifier transcript search "auth"     # Search past conversations
amplifier transcript restore           # Restore full lineage
```

### Parallel Worktree Development

**Why use this?** Stop wondering "what if" — build multiple solutions simultaneously and pick the winner.

```bash
# Try different approaches in parallel
make worktree feature-jwt     # JWT authentication approach
make worktree feature-oauth   # OAuth approach in parallel

# Compare and choose
amplifier worktree list                   # See all experiments
amplifier worktree remove feature-jwt     # Remove the one you don't want
```

Each worktree is completely isolated with its own branch, environment, and context.

See the [Worktree Guide](docs/WORKTREE_GUIDE.md) for advanced features.

### Modular Builder (Lite)

A one-command workflow to go from idea to module (**Contract & Spec → Plan → Generate → Review**):

**Run inside a Claude Code session:**
```
/modular-build Build a module that reads markdown summaries, synthesizes net-new ideas with provenance, and expands them into plans. mode: auto level: moderate
```

**Features:**
- **Docs:** See `docs/MODULAR_BUILDER_LITE.md` for detailed flow
- **Artifacts:** Planning in `ai_working/<module>/`, code in `amplifier/<module>/`
- **Isolation:** Workers read only module contracts/specs
- **Modes:** `auto` (autonomous), `assist` (interactive), `dry-run` (plan only)
- **Resume:** Re-run `/modular-build` to continue from saved session

### Enhanced Status Line

See costs, model, and session info at a glance:

**Example**: `~/repos/myproject (main → origin) Opus 4.1 💰$4.67 ⏱18m`

Enable with:
```
/statusline use the script at .amplifier/directory/tools/statusline-example.sh
```

## 🔄 Advanced Usage

### Mode Customization

Create custom modes using the directory overlay system:

```bash
# Freeze official directory as starting point
amplifier directory freeze

# Customize mode files in .amplifier.local/directory/modes/amplifier-dev/
# - Edit AGENTS.md to adjust agent guidance
# - Modify CLAUDE.md for project-specific instructions
# - Update amplifier.yaml to change available agents/commands

# Share custom modes with team
git add .amplifier.local/
git commit -m "Add team-specific mode customizations"

# Or keep customizations private (default - .amplifier.local is gitignored)
```

### Multi-Project Setup

Use Amplifier across multiple projects with shared knowledge:

```bash
# Project 1: Web API
cd ~/projects/api
uv add amplifier && amplifier init
amplifier mode set amplifier-dev

# Project 2: Frontend
cd ~/projects/frontend
uv add amplifier && amplifier init
amplifier mode set typescript-dev

# Both projects share the same knowledge base!
```

### Development Commands

```bash
# Reinitialize Amplifier configuration
amplifier init

# Fetch latest official directory updates
amplifier directory fetch

# Freeze official directory to custom overlay for customization
amplifier directory freeze

# View all directory management commands
amplifier directory --help
```

## 📦 Migration from v0.1.0

### What's Changed

**Model Shift**: From "work in Amplifier" to "bring Amplifier to your projects"
- Install Amplifier directly in your projects
- No need to copy projects into Amplifier directory
- Work stays in your natural project structure

**Key Changes**:
1. **CLI-based installation**: `uv add amplifier` replaces `make install`
2. **Mode system**: Switch between different configurations
3. **Configuration**: `.amplifier/config.yaml` replaces `.env` files
4. **Tool relocations**: CLI commands replace Makefile targets

### Step-by-Step Migration

1. **Back up your customizations**:
   ```bash
   cd amplifier
   mv .claude .claude.bak
   mv CLAUDE.md CLAUDE.md.bak
   mv AGENTS.md AGENTS.md.bak
   ```

2. **Pull latest Amplifier**:
   ```bash
   git pull origin main
   ```

3. **Install Amplifier package**:
   ```bash
   source .venv/bin/activate
   uv pip install -e .
   ```

4. **Initialize v0.2.0**:
   ```bash
   amplifier init
   ```

5. **Migrate configuration**:
   - Copy custom settings from `.env` to `.amplifier/config.yaml`
   - Environment variables still work as `AMPLIFIER__NESTED__KEY` format

6. **Set your mode**:
   ```bash
   amplifier mode set amplifier-dev
   ```

### Command Migration Reference

| v0.1.0 (Makefile)          | v0.2.0 (CLI)                    |
|----------------------------|----------------------------------|
| `make install`             | `uv add amplifier && amplifier init` |
| `make worktree-create`     | `amplifier worktree create`     |
| `make worktree-list`       | `amplifier worktree list`       |
| `make transcript-list`     | `amplifier transcript list`     |
| `make transcript-search`   | `amplifier transcript search`   |
| `make knowledge-update`    | `uv run python .amplifier/directory/tools/knowledge_update.py` |
| `make knowledge-query`     | `uv run python .amplifier/directory/tools/knowledge_query.py` |

## 💡 Example Workflows

### Starting a New Feature

```bash
# In your project directory
amplifier worktree create feature-notifications

# In Claude Code
"Use zen-architect to design the notification system architecture"
"Have modular-builder implement the core notification module"
"Deploy test-coverage to ensure comprehensive testing"
```

### Debugging Production Issues

```bash
# In Claude Code with your project
"Use bug-hunter to investigate the API timeout issues"
"Have performance-optimizer analyze the bottlenecks"
"Apply security-guardian to check for vulnerabilities"
```

### Knowledge-Driven Development

```bash
# Extract knowledge from your docs
uv run python .amplifier/directory/tools/knowledge_update.py

<<<<<<< HEAD
# Query patterns
uv run python .amplifier/directory/tools/knowledge_query.py "error handling"
=======
## 🎨 Creating Your Own Scenario Tools

**Want to create tools like the ones in the [scenarios/ directory](scenarios/)? You don't need to be a programmer.**

### Finding Tool Ideas

Not sure what to build? Ask Amplifier to brainstorm with you:

```
/ultrathink-task I'm new to the concepts of "metacognitive recipes" - what are some
interesting tools that you could create that I might find useful, that demonstrate
the value of "metacognitive recipes"? Especially any that would demonstrate how such
could be used to auto evaluate and recover/improve based upon self-feedback loops.
Don't create them, just give me some ideas.
```

This brainstorming session will give you ideas like:
- **Documentation Quality Amplifier** - Improves docs by simulating confused readers
- **Research Synthesis Quality Escalator** - Extracts and refines knowledge from documents
- **Code Quality Evolution Engine** - Writes code, tests it, learns from failures
- **Multi-Perspective Consensus Builder** - Simulates different viewpoints to find optimal solutions
- **Self-Debugging Error Recovery** - Learns to fix errors autonomously

The magic happens when you combine:
1. **Amplifier's brainstorming** - Generates diverse possibilities
2. **Your domain knowledge** - You know your needs and opportunities
3. **Your creativity** - Sparks recognition of what would be useful

### Creating Your Tool

Once you have an idea:

1. **Describe your goal** - What problem are you solving?
2. **Describe the thinking process** - How should the tool approach it?
3. **Let Amplifier build it** - Use `/ultrathink-task` to create the tool
4. **Iterate to refine** - Provide feedback as you use it
5. **Share it back** - Help others by contributing to scenarios/

**Example**: The blog writer tool was created with one conversation where the user described:
- The goal (write blog posts in my style)
- The thinking process (extract style → draft → review sources → review style → get feedback → refine)

No code was written by the user. Just description → Amplifier builds → feedback → refinement.

For detailed guidance, see [scenarios/blog_writer/HOW_TO_CREATE_YOUR_OWN.md](scenarios/blog_writer/HOW_TO_CREATE_YOUR_OWN.md).

> [!IMPORTANT] > **This is an experimental system. _We break things frequently_.**
>>>>>>> 8b15e70d

# In Claude Code
"Implement error handling using patterns from our knowledge base"
```

### Building with Parallel Experiments

```bash
# Try three different caching strategies
amplifier worktree create cache-redis
amplifier worktree create cache-memory
amplifier worktree create cache-hybrid

# In each worktree with Claude
"Implement the caching layer using [strategy]"

# Compare results and pick the best
amplifier worktree list
amplifier worktree remove cache-memory cache-hybrid  # Keep redis
```

## 🔮 Vision

We're building toward a future where:

1. **You describe, AI builds** - Natural language to working systems
2. **Parallel exploration** - Test 10 approaches simultaneously
3. **Knowledge compounds** - Every project makes you more effective
4. **AI handles the tedious** - You focus on creative decisions

The patterns, knowledge base, and workflows in Amplifier are designed to be portable and tool-agnostic, ready to evolve with the best available AI technologies.

See [AMPLIFIER_VISION.md](AMPLIFIER_VISION.md) for details.

## Current Limitations

- Knowledge extraction works best in Claude environment
- Processing time: ~10-30 seconds per document
- Memory system still in development
- Mode system is in early development with limited presets

> [!IMPORTANT]
> **This is an experimental system. _We break things frequently_.**
>
> - Not accepting contributions yet (but we plan to!)
> - No stability guarantees
> - Pin commits if you need consistency
> - This is a learning resource, not production software
> - **No support provided** - See [SUPPORT.md](SUPPORT.md)

---

_"The best AI system isn't the smartest - it's the one that makes YOU most effective."_

---

## Contributing

> [!NOTE]
> This project is not currently accepting external contributions, but we're actively working toward opening this up. We value community input and look forward to collaborating in the future. For now, feel free to fork and experiment!

Most contributions require you to agree to a
Contributor License Agreement (CLA) declaring that you have the right to, and actually do, grant us
the rights to use your contribution. For details, visit [Contributor License Agreements](https://cla.opensource.microsoft.com).

When you submit a pull request, a CLA bot will automatically determine whether you need to provide
a CLA and decorate the PR appropriately (e.g., status check, comment). Simply follow the instructions
provided by the bot. You will only need to do this once across all repos using our CLA.

This project has adopted the [Microsoft Open Source Code of Conduct](https://opensource.microsoft.com/codeofconduct/).
For more information see the [Code of Conduct FAQ](https://opensource.microsoft.com/codeofconduct/faq/) or
contact [opencode@microsoft.com](mailto:opencode@microsoft.com) with any additional questions or comments.

## Trademarks

This project may contain trademarks or logos for projects, products, or services. Authorized use of Microsoft
trademarks or logos is subject to and must follow
[Microsoft's Trademark & Brand Guidelines](https://www.microsoft.com/legal/intellectualproperty/trademarks/usage/general).
Use of Microsoft trademarks or logos in modified versions of this project must not cause confusion or imply Microsoft sponsorship.
Any use of third-party trademarks or logos are subject to those third-party's policies.<|MERGE_RESOLUTION|>--- conflicted
+++ resolved
@@ -459,10 +459,9 @@
 # Extract knowledge from your docs
 uv run python .amplifier/directory/tools/knowledge_update.py
 
-<<<<<<< HEAD
 # Query patterns
 uv run python .amplifier/directory/tools/knowledge_query.py "error handling"
-=======
+
 ## 🎨 Creating Your Own Scenario Tools
 
 **Want to create tools like the ones in the [scenarios/ directory](scenarios/)? You don't need to be a programmer.**
@@ -510,7 +509,6 @@
 For detailed guidance, see [scenarios/blog_writer/HOW_TO_CREATE_YOUR_OWN.md](scenarios/blog_writer/HOW_TO_CREATE_YOUR_OWN.md).
 
 > [!IMPORTANT] > **This is an experimental system. _We break things frequently_.**
->>>>>>> 8b15e70d
 
 # In Claude Code
 "Implement error handling using patterns from our knowledge base"
