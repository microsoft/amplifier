# Workspace Makefile

# Include the recursive system
repo_root = $(shell git rev-parse --show-toplevel)
include $(repo_root)/tools/makefiles/recursive.mk

# Helper function to list discovered projects
define list_projects
	@echo "Projects discovered: $(words $(MAKE_DIRS))"
	@for dir in $(MAKE_DIRS); do echo "  - $$dir"; done
	@echo ""
endef

# Default goal - shows simple list
.DEFAULT_GOAL := default

# Main targets
.PHONY: default help install dev test check

default: ## Show essential commands
	@echo ""
	@echo "Quick Start:"
	@echo "  make install         Install all dependencies"
	@echo ""
	@echo "Knowledge Base:"
	@echo "  make knowledge-update        Full pipeline: extract & synthesize"
	@echo "  make knowledge-query Q=\"...\" Query your knowledge base"
	@echo "  make knowledge-graph-viz     Create interactive visualization"
	@echo "  make knowledge-stats         Show knowledge base statistics"
	@echo ""
	@echo "Development:"
	@echo "  make check          Format, lint, and type-check all code"
<<<<<<< HEAD
	@echo "  make smoke-test     Run quick smoke tests (< 2 minutes)"
=======
	@echo "  make test           Run all tests"
>>>>>>> fe5df91e
	@echo "  make worktree NAME   Create git worktree with .data copy"
	@echo "  make worktree-list   List all git worktrees"
	@echo "  make worktree-rm NAME  Remove worktree and delete branch"
	@echo ""
	@echo "AI Context:"
	@echo "  make ai-context-files Build AI context documentation"
	@echo ""
	@echo "Other:"
	@echo "  make clean          Clean build artifacts"
	@echo "  make help           Show ALL available commands"
	@echo ""

help: ## Show ALL available commands
	@echo ""
	@echo "━━━━━━━━━━━━━━━━━━━━━━━━━━━━━━━━━━━━━━━━━━━━━━━━"
	@echo "                ALL AVAILABLE COMMANDS"
	@echo "━━━━━━━━━━━━━━━━━━━━━━━━━━━━━━━━━━━━━━━━━━━━━━━━"
	@echo ""
	@echo "QUICK START:"
	@echo "  make install         Install all dependencies"
	@echo ""
	@echo "KNOWLEDGE BASE:"
	@echo "  make knowledge-update        Full pipeline: extract & synthesize"
	@echo "  make knowledge-sync          Extract knowledge from content"
	@echo "  make knowledge-sync-batch N=5  Process next N articles"
	@echo "  make knowledge-synthesize    Find patterns across knowledge"
	@echo "  make knowledge-query Q=\"...\" Query your knowledge base"
	@echo "  make knowledge-search Q=\"...\" Search extracted knowledge"
	@echo "  make knowledge-stats         Show knowledge statistics"
	@echo "  make knowledge-export FORMAT=json|text  Export knowledge"
	@echo ""
	@echo "KNOWLEDGE GRAPH:"
	@echo "  make knowledge-graph-build   Build graph from extractions"
	@echo "  make knowledge-graph-update  Incremental graph update"
	@echo "  make knowledge-graph-stats   Show graph statistics"
	@echo "  make knowledge-graph-viz NODES=50  Create visualization"
	@echo "  make knowledge-graph-search Q=\"...\"  Semantic search"
	@echo "  make knowledge-graph-path FROM=\"...\" TO=\"...\"  Find paths"
	@echo "  make knowledge-graph-neighbors CONCEPT=\"...\" HOPS=2"
	@echo "  make knowledge-graph-tensions TOP=10  Find contradictions"
	@echo "  make knowledge-graph-export FORMAT=gexf|graphml"
	@echo "  make knowledge-graph-top-predicates N=15"
	@echo ""
	@echo "KNOWLEDGE EVENTS:"
	@echo "  make knowledge-events N=50   Show recent pipeline events"
	@echo "  make knowledge-events-tail N=20  Follow events (Ctrl+C stop)"
	@echo "  make knowledge-events-summary SCOPE=last|all"
	@echo ""
	@echo "CONTENT:"
	@echo "  make content-scan    Scan configured content directories"
	@echo "  make content-search q=\"...\"  Search content"
	@echo "  make content-status  Show content statistics"
	@echo ""
	@echo "DEVELOPMENT:"
	@echo "  make check           Format, lint, and type-check code"
	@echo "  make test            Run all tests (alias: pytest)"
	@echo "  make worktree NAME   Create git worktree with .data copy"
	@echo "  make worktree-list   List all git worktrees"
	@echo "  make worktree-rm NAME  Remove worktree and delete branch"
	@echo "  make worktree-rm-force NAME  Force remove (with changes)"
	@echo ""
	@echo "SYNTHESIS:"
	@echo "  make synthesize query=\"...\" files=\"...\"  Run synthesis"
	@echo "  make triage query=\"...\" files=\"...\"  Run triage only"
	@echo ""
	@echo "AI CONTEXT:"
	@echo "  make ai-context-files  Build AI context documentation"
	@echo ""
	@echo "DEBUGGING:"
	@echo "  make trace-viewer    Start Claude trace viewer (port 8090)"
	@echo ""
	@echo "UTILITIES:"
	@echo "  make clean           Clean build artifacts"
	@echo "  make clean-wsl-files Clean WSL-related files"
	@echo "  make workspace-info  Show workspace information"
	@echo ""
	@echo "━━━━━━━━━━━━━━━━━━━━━━━━━━━━━━━━━━━━━━━━━━━━━━━━"
	@echo ""

# Installation
install: ## Install all dependencies
	@echo "Installing workspace dependencies..."
	uv sync --group dev
	@echo ""
	@echo "Installing npm packages globally..."
	@command -v pnpm >/dev/null 2>&1 || { echo "❌ pnpm required. Install: curl -fsSL https://get.pnpm.io/install.sh | sh -"; exit 1; }
	@# Ensure pnpm global directory exists and is configured (handles non-interactive shells)
	@PNPM_HOME=$$(pnpm bin -g 2>/dev/null || echo "$$HOME/.local/share/pnpm"); \
	mkdir -p "$$PNPM_HOME" 2>/dev/null || true; \
	PATH="$$PNPM_HOME:$$PATH" pnpm add -g @anthropic-ai/claude-code@latest @mariozechner/claude-trace@latest || { \
		echo "❌ Failed to install global packages. Trying pnpm setup..."; \
		pnpm setup >/dev/null 2>&1 || true; \
		echo "❌ Could not configure pnpm global directory automatically."; \
		if [ -n "$$ZSH_VERSION" ] || [ "$$SHELL" = "/bin/zsh" ] || [ -f ~/.zshrc ]; then \
			echo "   Please run: pnpm setup && source ~/.zshrc"; \
		else \
			echo "   Please run: pnpm setup && source ~/.bashrc"; \
		fi; \
		echo "   Then run: make install"; \
		exit 1; \
	}
	@echo ""
	@echo "✅ All dependencies installed!"
	@echo ""
	@if [ -n "$$VIRTUAL_ENV" ]; then \
		echo "✓ Virtual environment already active"; \
	elif [ -f .venv/bin/activate ]; then \
		echo "→ Run this command: source .venv/bin/activate"; \
	else \
		echo "✗ No virtual environment found. Run 'make install' first."; \
	fi

# Code quality
check: ## Format, lint, and type-check all code
	@# Handle worktree virtual environment issues by unsetting mismatched VIRTUAL_ENV
	@if [ -n "$$VIRTUAL_ENV" ] && [ -d ".venv" ]; then \
		VENV_DIR=$$(cd "$$VIRTUAL_ENV" 2>/dev/null && pwd) || true; \
		LOCAL_VENV=$$(cd ".venv" 2>/dev/null && pwd) || true; \
		if [ "$$VENV_DIR" != "$$LOCAL_VENV" ]; then \
			echo "Detected virtual environment mismatch - using local .venv"; \
			export VIRTUAL_ENV=; \
		fi; \
	fi
	@echo "Formatting code with ruff..."
	@VIRTUAL_ENV= uv run ruff format .
	@echo "Linting code with ruff..."
	@VIRTUAL_ENV= uv run ruff check . --fix
	@echo "Type-checking code with pyright..."
	@VIRTUAL_ENV= uv run pyright
	@echo "Checking for stubs and placeholders..."
	@python tools/check_stubs.py
	@echo "All checks passed!"

test: ## Run all tests
	@echo "Running tests..."
	uv run pytest

smoke-test: ## Run quick smoke tests to verify basic functionality
	@echo "Running smoke tests..."
	@PYTHONPATH=. python -m amplifier.smoke_tests
	@echo "Smoke tests complete!"

# Git worktree management
worktree: ## Create a git worktree with .data copy. Usage: make worktree feature-name
	@if [ -z "$(filter-out $@,$(MAKECMDGOALS))" ]; then \
		echo "Error: Please provide a branch name. Usage: make worktree feature-name"; \
		exit 1; \
	fi
	@python tools/create_worktree.py "$(filter-out $@,$(MAKECMDGOALS))"

worktree-rm: ## Remove a git worktree and delete branch. Usage: make worktree-rm feature-name
	@if [ -z "$(filter-out $@,$(MAKECMDGOALS))" ]; then \
		echo "Error: Please provide a branch name. Usage: make worktree-rm feature-name"; \
		exit 1; \
	fi
	@python tools/remove_worktree.py "$(filter-out $@,$(MAKECMDGOALS))"

worktree-rm-force: ## Force remove a git worktree (even with changes). Usage: make worktree-rm-force feature-name
	@if [ -z "$(filter-out $@,$(MAKECMDGOALS))" ]; then \
		echo "Error: Please provide a branch name. Usage: make worktree-rm-force feature-name"; \
		exit 1; \
	fi
	@python tools/remove_worktree.py "$(filter-out $@,$(MAKECMDGOALS))" --force

worktree-list: ## List all git worktrees
	@git worktree list

# Catch-all target to handle branch names for worktree functionality
# and show error for invalid commands
%:
	@# If this is part of a worktree command, accept any branch name
	@if echo "$(MAKECMDGOALS)" | grep -qE '^(worktree|worktree-rm|worktree-rm-force)\b'; then \
		: ; \
	else \
		echo "Error: Unknown command '$@'. Run 'make help' to see available commands."; \
		exit 1; \
	fi

# Content Processing
content-scan: ## Scan configured content directories for files
	@echo "Scanning content directories..."
	uv run python -m amplifier.content_loader scan

content-search: ## Search content. Usage: make content-search q="your query"
	@if [ -z "$(q)" ]; then \
		echo "Error: Please provide a query. Usage: make content-search q=\"your search query\""; \
		exit 1; \
	fi
	@echo "Searching: $(q)"
	uv run python -m amplifier.content_loader search "$(q)"

content-status: ## Show content statistics
	@echo "Content status:"
	uv run python -m amplifier.content_loader status

# Knowledge Synthesis (Simplified)
knowledge-sync: ## Extract knowledge from all content files
	@echo "Syncing and extracting knowledge from content files..."
	uv run python -m amplifier.knowledge_synthesis.cli sync

knowledge-sync-batch: ## Extract knowledge from next N articles. Usage: make knowledge-sync-batch N=5
	@n="$${N:-5}"; \
	echo "Processing next $$n articles..."; \
	uv run python -m amplifier.knowledge_synthesis.cli sync --max-items $$n

knowledge-search: ## Search extracted knowledge. Usage: make knowledge-search Q="AI agents"
	@if [ -z "$(Q)" ]; then \
		echo "Error: Please provide a query. Usage: make knowledge-search Q=\"your search\""; \
		exit 1; \
	fi
	@echo "Searching for: $(Q)"
	uv run python -m amplifier.knowledge_synthesis.cli search "$(Q)"

knowledge-stats: ## Show knowledge extraction statistics
	@echo "Knowledge Base Statistics:"
	uv run python -m amplifier.knowledge_synthesis.cli stats

knowledge-export: ## Export all knowledge as JSON or text. Usage: make knowledge-export [FORMAT=json|text]
	@format="$${FORMAT:-text}"; \
	echo "Exporting knowledge as $$format..."; \
	uv run python -m amplifier.knowledge_synthesis.cli export --format $$format

# Knowledge Pipeline Commands
knowledge-update: ## Full pipeline: scan content + extract knowledge + synthesize patterns
	@echo "🚀 Running full knowledge pipeline..."
	@echo "Step 1: Scanning content directories..."
	@$(MAKE) --no-print-directory content-scan
	@echo ""
	@echo "Step 3: Extracting knowledge..."
	@$(MAKE) --no-print-directory knowledge-sync
	@echo ""
	@echo "Step 4: Synthesizing patterns..."
	@$(MAKE) --no-print-directory knowledge-synthesize
	@echo ""
	@echo "✅ Knowledge pipeline complete!"

knowledge-synthesize: ## Find patterns across all extracted knowledge
	@echo "🔍 Synthesizing patterns from knowledge base..."
	@uv run python -m amplifier.knowledge_synthesis.run_synthesis
	@echo "✅ Synthesis complete! Results saved to knowledge base"

knowledge-query: ## Query the knowledge base. Usage: make knowledge-query Q="your question"
	@if [ -z "$(Q)" ]; then \
		echo "Error: Please provide a query. Usage: make knowledge-query Q=\"your question\""; \
		exit 1; \
	fi
	@echo "🔍 Querying knowledge base: $(Q)"
	@uv run python -m amplifier.knowledge_synthesis.query "$(Q)"

# Legacy command aliases (for backward compatibility)
knowledge-mine: knowledge-sync  ## DEPRECATED: Use knowledge-sync instead
knowledge-extract: knowledge-sync  ## DEPRECATED: Use knowledge-sync instead

# Knowledge Graph Commands
## Graph Core Commands
knowledge-graph-build: ## Build/rebuild graph from extractions
	@echo "🔨 Building knowledge graph from extractions..."
	@DATA_DIR=$$(python -c "from amplifier.config.paths import paths; print(paths.data_dir)"); \
	uv run python -m amplifier.knowledge.graph_builder --export-gexf "$$DATA_DIR/knowledge/graph.gexf"
	@echo "✅ Knowledge graph built successfully!"

knowledge-graph-update: ## Incremental update with new extractions
	@echo "🔄 Updating knowledge graph with new extractions..."
	@uv run python -m amplifier.knowledge.graph_updater
	@echo "✅ Knowledge graph updated successfully!"

knowledge-graph-stats: ## Show graph statistics
	@echo "📊 Knowledge Graph Statistics:"
	@uv run python -m amplifier.knowledge.graph_builder --summary --top-concepts 20

## Graph Query Commands
knowledge-graph-search: ## Semantic search in graph. Usage: make knowledge-graph-search Q="AI agents"
	@if [ -z "$(Q)" ]; then \
		echo "Error: Please provide a query. Usage: make knowledge-graph-search Q=\"your search\""; \
		exit 1; \
	fi
	@echo "🔍 Searching knowledge graph for: $(Q)"
	@uv run python -m amplifier.knowledge.graph_search "$(Q)"

knowledge-graph-path: ## Find path between concepts. Usage: make knowledge-graph-path FROM="concept1" TO="concept2"
	@if [ -z "$(FROM)" ] || [ -z "$(TO)" ]; then \
		echo "Error: Please provide FROM and TO concepts. Usage: make knowledge-graph-path FROM=\"concept1\" TO=\"concept2\""; \
		exit 1; \
	fi
	@echo "🛤️ Finding path from '$(FROM)' to '$(TO)'..."
	@uv run python -m amplifier.knowledge.graph_search path "$(FROM)" "$(TO)"

knowledge-graph-neighbors: ## Explore concept neighborhood. Usage: make knowledge-graph-neighbors CONCEPT="AI" [HOPS=2]
	@if [ -z "$(CONCEPT)" ]; then \
		echo "Error: Please provide a concept. Usage: make knowledge-graph-neighbors CONCEPT=\"your concept\""; \
		exit 1; \
	fi
	@hops="$${HOPS:-2}"; \
	echo "🔗 Exploring $$hops-hop neighborhood of '$(CONCEPT)'..."; \
	uv run python -m amplifier.knowledge.graph_search neighbors "$(CONCEPT)" --hops $$hops

## Graph Analysis Commands
knowledge-graph-tensions: ## Find productive contradictions. Usage: make knowledge-graph-tensions [TOP=10]
	@top="$${TOP:-10}"; \
	echo "⚡ Finding top $$top productive tensions..."; \
	uv run python -m amplifier.knowledge.tension_detector --top $$top

knowledge-graph-viz: ## Create interactive visualization. Usage: make knowledge-graph-viz [NODES=50]
	@nodes="$${NODES:-50}"; \
	DATA_DIR=$$(python -c "from amplifier.config.paths import paths; print(paths.data_dir)"); \
	echo "🎨 Creating interactive visualization with $$nodes nodes..."; \
	uv run python -m amplifier.knowledge.graph_visualizer --max-nodes $$nodes --output "$$DATA_DIR/knowledge/graph.html"
	@DATA_DIR=$$(python -c "from amplifier.config.paths import paths; print(paths.data_dir)"); \
	echo "✅ Visualization saved to $$DATA_DIR/knowledge/graph.html"

knowledge-graph-export: ## Export for external tools. Usage: make knowledge-graph-export [FORMAT=gexf]
	@format="$${FORMAT:-gexf}"; \
	DATA_DIR=$$(python -c "from amplifier.config.paths import paths; print(paths.data_dir)"); \
	echo "💾 Exporting knowledge graph as $$format..."; \
	FLAGS=""; \
	if [ -n "$$CLEAN" ]; then \
		FLAGS="$$FLAGS --only-predicate-edges --drop-untype-nodes"; \
	fi; \
	if [ -n "$$ALLOWED_PREDICATES" ]; then \
		FLAGS="$$FLAGS --allowed-predicates \"$$ALLOWED_PREDICATES\""; \
	fi; \
	if [ "$$format" = "gexf" ]; then \
		uv run python -m amplifier.knowledge.graph_builder $$FLAGS --export-gexf "$$DATA_DIR/knowledge/graph.gexf"; \
	elif [ "$$format" = "graphml" ]; then \
		uv run python -m amplifier.knowledge.graph_builder $$FLAGS --export-graphml "$$DATA_DIR/knowledge/graph.graphml"; \
	else \
		echo "Error: Unsupported format $$format. Use gexf or graphml."; \
		exit 1; \
	fi
	@format="$${FORMAT:-gexf}"; \
	DATA_DIR=$$(python -c "from amplifier.config.paths import paths; print(paths.data_dir)"); \
	echo "✅ Graph exported to $$DATA_DIR/knowledge/graph.$$format"

knowledge-events: ## Show recent pipeline events. Usage: make knowledge-events [N=50]
	@n="$${N:-50}"; \
	uv run python -m amplifier.knowledge_synthesis.cli events --n $$n

knowledge-events-tail: ## Follow pipeline events (like tail -f). Usage: make knowledge-events-tail [N=20]
	@n="$${N:-20}"; \
	uv run python -m amplifier.knowledge_synthesis.cli events --n $$n --follow

knowledge-events-summary: ## Summarize pipeline events. Usage: make knowledge-events-summary [SCOPE=last|all]
	@scope="$${SCOPE:-last}"; \
	uv run python -m amplifier.knowledge_synthesis.cli events-summary --scope $$scope

knowledge-graph-top-predicates: ## Show top predicates in the graph
	@n="$${N:-15}"; \
	uv run python -m amplifier.knowledge.graph_builder --top-predicates $$n --top-concepts 0

# Synthesis Pipeline
synthesize: ## Run the synthesis pipeline. Usage: make synthesize query="..." files="..." [args="..."]
	@if [ -z "$(query)" ] || [ -z "$(files)" ]; then \
		echo "Error: Please provide 'query' and 'files'. Usage: make synthesize query=\"…\" files=\"…\""; \
		exit 1; \
	fi
	uv run python -m amplifier.synthesis.main --query "$(query)" --files "$(files)" $(args)

triage: ## Run only the triage step of the pipeline. Usage: make triage query="..." files="..."
	@if [ -z "$(query)" ] || [ -z "$(files)" ]; then \
		echo "Error: Please provide 'query' and 'files'. Usage: make triage query=\"…\" files=\"…\""; \
		exit 1; \
	fi
	uv run python -m amplifier.synthesis.main --query "$(query)" --files "$(files)" --use-triage


# Claude Trace Viewer
.PHONY: trace-viewer

trace-viewer: ## Start Claude trace viewer for .claude-trace files
	@echo "Starting Claude Trace Viewer..."
	@echo "━━━━━━━━━━━━━━━━━━━━━━━━━━━━━━━━━━━━━"
	@echo "Access at: http://localhost:8090"
	@echo "Reading from: .claude-trace/"
	@echo "Press Ctrl+C to stop"
	@echo "━━━━━━━━━━━━━━━━━━━━━━━━━━━━━━━━━━━━━"
	@python -m trace_viewer --port 8090

# AI Context
ai-context-files: ## Build AI context files
	@echo "Building AI context files..."
	uv run python tools/build_ai_context_files.py
	uv run python tools/build_git_collector_files.py
	@echo "AI context files generated"

# Clean WSL Files
clean-wsl-files: ## Clean up WSL-related files (Zone.Identifier, sec.endpointdlp)
	@echo "Cleaning WSL-related files..."
	@uv run python tools/clean_wsl_files.py

# Workspace info
workspace-info: ## Show workspace information
	@echo ""
	@echo "Workspace"
	@echo "==============="
	@echo ""
	$(call list_projects)
	@echo ""
<|MERGE_RESOLUTION|>--- conflicted
+++ resolved
@@ -30,11 +30,8 @@
 	@echo ""
 	@echo "Development:"
 	@echo "  make check          Format, lint, and type-check all code"
-<<<<<<< HEAD
+	@echo "  make test           Run all tests"
 	@echo "  make smoke-test     Run quick smoke tests (< 2 minutes)"
-=======
-	@echo "  make test           Run all tests"
->>>>>>> fe5df91e
 	@echo "  make worktree NAME   Create git worktree with .data copy"
 	@echo "  make worktree-list   List all git worktrees"
 	@echo "  make worktree-rm NAME  Remove worktree and delete branch"
@@ -91,6 +88,7 @@
 	@echo "DEVELOPMENT:"
 	@echo "  make check           Format, lint, and type-check code"
 	@echo "  make test            Run all tests (alias: pytest)"
+	@echo "  make smoke-test      Run quick smoke tests (< 2 minutes)"
 	@echo "  make worktree NAME   Create git worktree with .data copy"
 	@echo "  make worktree-list   List all git worktrees"
 	@echo "  make worktree-rm NAME  Remove worktree and delete branch"
